--- conflicted
+++ resolved
@@ -13,10 +13,7 @@
   CLEVER_DIR: clever-tools-latest_linux
   CLEVER_CLI: clever-tools-latest_linux/clever
   ORGANIZATION_NAME: Miimosa
-<<<<<<< HEAD
   CONFIGURATION_FILE: review-app-config
-=======
->>>>>>> a0cd5611
   REVIEW_APP_NAME: itou-${{ github.head_ref }}
   BRANCH: ${{ github.head_ref }}
   CLEVER_TOKEN: ${{ secrets.CLEVER_TOKEN }}
@@ -131,12 +128,9 @@
       with:
         message: "🥁 L'environnement de test est prêt ! [👉 Je veux tester cette PR !](https://${{ env.REVIEW_APP_NAME }}.cleverapps.io)"
         GITHUB_TOKEN: ${{ secrets.GITHUB_TOKEN }}
-<<<<<<< HEAD
-=======
 
     - uses: tzkhan/pr-update-action@v1
       with:
         repo-token: "${{ secrets.GITHUB_TOKEN }}"
         branch-regex: '${{ env.BRANCH }}'
-        body-template: '[👉  Environnement de test  👈](https://${{ env.REVIEW_APP_NAME }}.cleverapps.io)'
->>>>>>> a0cd5611
+        body-template: '[👉  Environnement de test  👈](https://${{ env.REVIEW_APP_NAME }}.cleverapps.io)'