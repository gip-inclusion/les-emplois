from django import forms
from django.core.exceptions import ValidationError

from itou.job_applications.models import JobApplication


class JobApplicationAdminForm(forms.ModelForm):
    class Meta:
        model = JobApplication
        fields = "__all__"

    def clean(self):
        sender = self.cleaned_data["sender"]
        sender_kind = self.cleaned_data["sender_kind"]
        sender_siae = self.cleaned_data["sender_siae"]
        sender_prescriber_organization = self.cleaned_data["sender_prescriber_organization"]

        if sender_kind == JobApplication.SENDER_KIND_JOB_SEEKER:
            if sender is None:
                raise ValidationError("Emetteur candidat manquant.")
            if not sender.is_job_seeker:
                raise ValidationError("Emetteur du mauvais type.")

        if sender_kind == JobApplication.SENDER_KIND_SIAE_STAFF:
            if sender_siae is None:
                raise ValidationError("SIAE émettrice manquante.")
            if sender is not None:
                # Sender is optional, but if it exists, check its role.
                if not sender.is_siae_staff:
                    raise ValidationError("Emetteur du mauvais type.")
        elif sender_siae is not None:
            raise ValidationError("SIAE émettrice inattendue.")

        if sender_kind == JobApplication.SENDER_KIND_PRESCRIBER:
<<<<<<< HEAD
            # request organization only if prescriber is linked to organization
            if sender is not None and sender.is_prescriber_with_org and sender_prescriber_organization is None:
                raise ValidationError("Organisation du prescripteur émettrice manquante.")
            if sender is not None:
=======
            if sender:
>>>>>>> f0c568ed
                # Sender is optional, but if it exists, check its role.
                if not sender.is_prescriber:
                    raise ValidationError("Emetteur du mauvais type.")
                # Request organization only if prescriber is linked to organization
                if sender.is_prescriber_with_org and sender_prescriber_organization is None:
                    raise ValidationError("Organisation du prescripteur émettrice manquante.")
        elif sender_prescriber_organization is not None:
            raise ValidationError("Organisation du prescripteur émettrice inattendue.")

        return<|MERGE_RESOLUTION|>--- conflicted
+++ resolved
@@ -32,14 +32,7 @@
             raise ValidationError("SIAE émettrice inattendue.")
 
         if sender_kind == JobApplication.SENDER_KIND_PRESCRIBER:
-<<<<<<< HEAD
-            # request organization only if prescriber is linked to organization
-            if sender is not None and sender.is_prescriber_with_org and sender_prescriber_organization is None:
-                raise ValidationError("Organisation du prescripteur émettrice manquante.")
-            if sender is not None:
-=======
             if sender:
->>>>>>> f0c568ed
                 # Sender is optional, but if it exists, check its role.
                 if not sender.is_prescriber:
                     raise ValidationError("Emetteur du mauvais type.")
