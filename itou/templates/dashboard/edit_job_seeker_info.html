--- conflicted
+++ resolved
@@ -19,13 +19,8 @@
     {% bootstrap_form form alert_error_type="all" %}
 
     {% buttons %}
-<<<<<<< HEAD
         <a class="btn btn-emploi" href="{{ prev_url }}">Annuler</a>
-        <button type="submit" class="btn btn-primary">Enregistrer</button>
-=======
-        <a class="btn btn-secondary" href="{{ prev_url }}">Annuler</a>
         <button type="submit" class="btn btn-primary">Mettre à jour</button>
->>>>>>> 46c8971c
     {% endbuttons %}
 
 </form>
