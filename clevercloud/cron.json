[
<<<<<<< HEAD
  "1 0 * * * $ROOT/clevercloud/update-prescriber-organization-with-api-entreprise.sh"
=======
  "1 0 * * * $ROOT/clevercloud/update-prescriber-organization-with-api-entreprise.sh",
  "25 8-18/2 * * 1-5 $ROOT/clevercloud/download_employee_records.sh",
  "55 8-18/2 * * 1-5 $ROOT/clevercloud/upload_employee_records.sh",
  "5 23 * * 1-5 $ROOT/clevercloud/archive_employee_records.sh"
>>>>>>> b2ab0e00
]<|MERGE_RESOLUTION|>--- conflicted
+++ resolved
@@ -1,10 +1,6 @@
 [
-<<<<<<< HEAD
-  "1 0 * * * $ROOT/clevercloud/update-prescriber-organization-with-api-entreprise.sh"
-=======
   "1 0 * * * $ROOT/clevercloud/update-prescriber-organization-with-api-entreprise.sh",
   "25 8-18/2 * * 1-5 $ROOT/clevercloud/download_employee_records.sh",
   "55 8-18/2 * * 1-5 $ROOT/clevercloud/upload_employee_records.sh",
   "5 23 * * 1-5 $ROOT/clevercloud/archive_employee_records.sh"
->>>>>>> b2ab0e00
 ]